<<<<<<< HEAD
Domain Name 

=======
Domain Name 
100bitessg.com
jamesclear.com
>>>>>>> 75ac7d33
<|MERGE_RESOLUTION|>--- conflicted
+++ resolved
@@ -1,8 +1,2 @@
-<<<<<<< HEAD
-Domain Name 
-
-=======
-Domain Name 
-100bitessg.com
-jamesclear.com
->>>>>>> 75ac7d33
+Domain Name 
+100bitessg.com